--- conflicted
+++ resolved
@@ -949,49 +949,6 @@
         if not len(self.output_system_grid):
             self.run_sims()
 
-<<<<<<< HEAD
-        if not self.existing_generator:
-            # Results columns
-            metrics = ['pv_capacity', 'battery_capacity', 'battery_power',
-                       'generator_power', 'fuel_tank_size_gal',
-                       'capital_cost_usd', 'pv_capital', 'battery_capital',
-                       'generator_capital', 'fuel_tank_capital', 'pv_o&m',
-                       'battery_o&m', 'generator_o&m', 'pv_area_ft2',
-                       'annual_benefits_usd', 'demand_benefits_usd',
-                       'simple_payback_yr', 'pv_percent mean',
-                       'batt_percent mean', 'gen_percent mean',
-                       'generator_power_kW mean', 'generator_power_kW std',
-                       'generator_power_kW most-conservative',
-                       'fuel_used_gal mean', 'fuel_used_gal std',
-                       'fuel_used_gal most-conservative']
-        else:
-            # Results columns
-            metrics = ['pv_capacity', 'battery_capacity', 'battery_power',
-                       'generator_power', 'fuel_tank_size_gal',
-                       'capital_cost_usd', 'pv_capital', 'battery_capital',
-                       'generator_capital', 'fuel_tank_capital', 'pv_o&m',
-                       'battery_o&m', 'generator_o&m', 'pv_area_ft2',
-                       'annual_benefits_usd', 'demand_benefits_usd',
-                       'simple_payback_yr', 'pv_percent mean',
-                       'batt_percent mean', 'gen_percent mean',
-                       'fuel_used_gal mean', 'fuel_used_gal std',
-                       'fuel_used_gal most-conservative']
-
-        if not self.existing_generator:
-            # Add columns for displaying information about smaller generator sizes
-            for perc in self.gen_power_percent:
-                metrics += ['{}%_smaller_gen_size'.format(perc),
-                            '{}%_smaller_gen_typical_fuel_gal'.format(perc),
-                            '{}%_smaller_gen_conservative_fuel_gal'.format(perc),
-                            '{}%_smaller_gen_cost'.format(perc),
-                            '{}%_smaller_gen_scenarios_not_met'.format(perc),
-                            '{}%_smaller_gen_hours_not_met_average'.format(perc),
-                            '{}%_smaller_gen_hours_not_met_max'.format(perc),
-                            '{}%_smaller_gen_kWh_not_met_average'.format(perc),
-                            '{}%_smaller_gen_kWh_not_met_max'.format(perc),
-                            '{}%_smaller_gen_max_%_kW_not_met_average'.format(perc),
-                            '{}%_smaller_gen_max_%_kW_not_met_max'.format(perc)]
-=======
         # Results columns
         metrics = ['pv_capacity', 'battery_capacity', 'battery_power',
                    'generator_power', 'fuel_tank_size_gal',
@@ -1022,7 +979,6 @@
                         '{}%_smaller_gen_kWh_not_met_max'.format(perc),
                         '{}%_smaller_gen_max_%_kW_not_met_average'.format(perc),
                         '{}%_smaller_gen_max_%_kW_not_met_max'.format(perc)]
->>>>>>> e5eb3864
 
         # Create dataframe to hold results
         self.results_grid = pd.DataFrame(columns=metrics)
@@ -1509,98 +1465,6 @@
         # Re-format column and index names
         format_results = self.results_grid.copy(deep=True)
 
-<<<<<<< HEAD
-        if not self.existing_generator:
-            # Re-order columns
-            format_results = format_results[
-                ['pv_capacity', 'battery_capacity', 'battery_power',
-                 'generator_power_kW mean',
-                 'generator_power_kW most-conservative', 'fuel_tank_size_gal',
-                 'pv_area_ft2', 'capital_cost_usd',
-                 'pv_capital', 'battery_capital', 'generator_capital',
-                 'fuel_tank_capital', 'pv_o&m', 'battery_o&m', 'generator_o&m',
-                 'annual_benefits_usd', 'demand_benefits_usd',
-                 'simple_payback_yr', 'pv_percent mean', 'batt_percent mean',
-                 'gen_percent mean', 'fuel_used_gal mean',
-                 'fuel_used_gal most-conservative'] + list(
-                    format_results.columns[26:])]
-        else:
-            # Re-order columns
-            format_results = format_results[
-                ['pv_capacity', 'battery_capacity', 'battery_power', 'fuel_tank_size_gal',
-                 'pv_area_ft2', 'capital_cost_usd',
-                 'pv_capital', 'battery_capital', 'generator_capital',
-                 'fuel_tank_capital', 'pv_o&m', 'battery_o&m', 'generator_o&m',
-                 'annual_benefits_usd', 'demand_benefits_usd',
-                 'simple_payback_yr', 'pv_percent mean', 'batt_percent mean',
-                 'gen_percent mean', 'fuel_used_gal mean',
-                 'fuel_used_gal most-conservative'] + list(
-                    format_results.columns[26:])]
-
-        if not self.existing_generator:
-            # Rename columns
-            format_results.rename(columns=
-                                  {'pv_capacity': 'PV Capacity',
-                                   'battery_capacity': 'Battery Capacity',
-                                   'battery_power': 'Battery Power',
-                                   'generator_power_kW mean': 'Generator Power (typical scenario)',
-                                   'generator_power_kW most-conservative':
-                                       'Generator Power (conservative scenario)',
-                                   'fuel_tank_size_gal': 'Total Fuel Tank Capacity',
-                                   'pv_area_ft2': 'PV Area', 'capital_cost_usd': 'Capital Cost',
-                                   'pv_capital': 'PV Capital', 'battery_capital': 'Battery Capital',
-                                   'generator_capital': 'Generator Capital',
-                                   'fuel_tank_capital': 'Fuel Tank Capital',
-                                   'pv_o&m': 'PV O&M', 'battery_o&m': 'Battery O&M',
-                                   'generator_o&m': 'Generator O&M',
-                                   'annual_benefits_usd': 'Annual PV Net-meter Revenue',
-                                   'demand_benefits_usd': 'Annual PV Demand Savings',
-                                   'simple_payback_yr': 'Simple Payback',
-                                   'pv_percent mean': 'PV Percent',
-                                   'batt_percent mean': 'Battery Percent',
-                                   'gen_percent mean': 'Generator Percent',
-                                   'fuel_used_gal mean': 'Fuel used (average scenario)',
-                                   'fuel_used_gal most-conservative': 'Fuel used (conservative scenario)'},
-                                  inplace=True)
-        else:
-            # Rename columns
-            format_results.rename(columns=
-                                  {'pv_capacity': 'PV Capacity',
-                                   'battery_capacity': 'Battery Capacity',
-                                   'battery_power': 'Battery Power',
-                                   'fuel_tank_size_gal': 'Total Fuel Tank Capacity',
-                                   'pv_area_ft2': 'PV Area', 'capital_cost_usd': 'Capital Cost',
-                                   'pv_capital': 'PV Capital', 'battery_capital': 'Battery Capital',
-                                   'generator_capital': 'Generator Capital',
-                                   'fuel_tank_capital': 'Fuel Tank Capital',
-                                   'pv_o&m': 'PV O&M', 'battery_o&m': 'Battery O&M',
-                                   'generator_o&m': 'Generator O&M',
-                                   'annual_benefits_usd': 'Annual PV Net-meter Revenue',
-                                   'demand_benefits_usd': 'Annual PV Demand Savings',
-                                   'simple_payback_yr': 'Simple Payback',
-                                   'pv_percent mean': 'PV Percent',
-                                   'batt_percent mean': 'Battery Percent',
-                                   'gen_percent mean': 'Generator Percent',
-                                   'fuel_used_gal mean': 'Fuel used (average scenario)',
-                                   'fuel_used_gal most-conservative': 'Fuel used (conservative scenario)'},
-                                  inplace=True)
-
-        if not self.existing_generator:
-            # Add units
-            units = ['kW', 'kWh', 'kW', 'kW', 'kW', 'gallons', 'ft^2', '$', '$',
-                     '$', '$', '$', '$/year', '$/year', '$/year', '$/year',
-                     '$/year', 'years', '%', '%', '%', 'gallons', 'gallons']
-        else:
-            units = ['kW', 'kWh', 'kW', 'gallons', 'ft^2', '$', '$',
-                     '$', '$', '$', '$/year', '$/year', '$/year', '$/year',
-                     '$/year', 'years', '%', '%', '%', 'gallons', 'gallons']
-
-        if not self.existing_generator:
-            for _ in self.gen_power_percent:
-                units += ['kW', 'gallons', 'gallons', '$', '', '', '', 'kWh',
-                          'kWh', 'kW', 'kW']
-
-=======
         # Re-order columns
         format_results = format_results[
             ['pv_capacity', 'battery_capacity', 'battery_power',
@@ -1660,7 +1524,7 @@
         for _ in self.gen_power_percent:
             units += ['kW', 'gallons', 'gallons', '$', '', '', '', 'kWh',
                       'kWh', 'kW', 'kW']
->>>>>>> e5eb3864
+
         format_results.loc['units'] = units
 
         format_results.columns = [col.replace('_', ' ').capitalize()
@@ -1686,24 +1550,6 @@
         no_fp = workbook.add_format({'num_format': 0x01})
         perc = workbook.add_format({'num_format': 0x01})
 
-<<<<<<< HEAD
-        if not self.existing_generator:
-            # Determine format for each column
-            formats = [one_fp, one_fp, one_fp, one_fp, one_fp, one_fp, no_fp,
-                       dollars, dollars, dollars, dollars, dollars, dollars,
-                       dollars, dollars, dollars, dollars, one_fp, perc, perc,
-                       perc, one_fp, one_fp]
-        else:
-            formats = [one_fp, one_fp, one_fp, one_fp, no_fp,
-                       dollars, dollars, dollars, dollars, dollars, dollars,
-                       dollars, dollars, dollars, dollars, one_fp, perc, perc,
-                       perc, one_fp, one_fp]
-
-        if not self.existing_generator:
-            for _ in self.gen_power_percent:
-                formats += [one_fp, one_fp, one_fp, dollars, no_fp, one_fp, no_fp,
-                            no_fp, no_fp, one_fp, one_fp]
-=======
         # Determine format for each column
         formats = [one_fp, one_fp, one_fp, one_fp, one_fp, one_fp, no_fp,
                    dollars, dollars, dollars, dollars, dollars, dollars,
@@ -1712,7 +1558,6 @@
         for _ in self.gen_power_percent:
             formats += [one_fp, one_fp, one_fp, dollars, no_fp, one_fp, no_fp,
                         no_fp, no_fp, one_fp, one_fp]
->>>>>>> e5eb3864
 
         # Write results sheet
         format_results.reset_index(drop=True).to_excel(writer,
